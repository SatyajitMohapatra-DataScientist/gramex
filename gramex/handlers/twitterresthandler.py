import six
import json
import gramex
import tornado.gen
from oauthlib import oauth1
from orderedattrdict import AttrDict
<<<<<<< HEAD
from six.moves.http_client import OK, NOT_FOUND
from tornado.web import HTTPError
from tornado.auth import TwitterMixin
=======
from gramex.transforms import build_transform
>>>>>>> 65778732
from tornado.httpclient import AsyncHTTPClient
from tornado.httputil import url_concat, responses
from gramex.transforms import build_transform
from .basehandler import BaseHandler

OK = 200
NETWORK_TIMEOUT = 599
custom_responses = {
    NETWORK_TIMEOUT: 'Network Timeout'
}


class TwitterRESTHandler(BaseHandler, TwitterMixin):
    @classmethod
    def setup(cls, transform={}, methods=['post'], **kwargs):
        super(TwitterRESTHandler, cls).setup(**kwargs)

        cls.transform = []
        if 'function' in transform:
            cls.transform.append(build_transform(transform, vars=AttrDict(content=None),
                                                 filename='url>%s' % cls.name))
        if not isinstance(methods, list):
            methods = [methods]
        methods = set(method.lower().strip() for method in methods)
        for method in ('get', 'post', 'put', 'patch'):
            if method in methods:
                setattr(cls, method, cls.run)

    @tornado.gen.coroutine
    def run(self, path=None):
        args = {key: self.get_argument(key) for key in self.request.arguments}
        params = self.conf.kwargs
        # update params with session parameters
        if any(k not in params for k in ('access_token', 'access_token_secret')):
            info = self.session.get('twitter_info', {})
            if info:
                params.update(info)
            else:
                raise HTTPError(NOT_FOUND, log_message='access_token missing')

        client = oauth1.Client(
            params.consumer_key,
            client_secret=params.consumer_secret,
            resource_owner_key=params.access_token,
            resource_owner_secret=params.access_token_secret)
        endpoint = params.get('endpoint', 'https://api.twitter.com/1.1/')
        path = params.get('path', path)
        uri, headers, body = client.sign(url_concat(endpoint + path, args))
        http_client = AsyncHTTPClient()
        response = yield http_client.fetch(uri, headers=headers, raise_error=False)

        # Set Twitter headers
        if response.code in responses:
            self.set_status(response.code)
        else:
            self.set_status(response.code, custom_responses.get(response.code))
        for header, header_value in response.headers.items():
            # We're OK with anything that starts with X-
            # Also set MIME type and last modified date
            if header.startswith('X-') or header in {'Content-Type', 'Last-Modified'}:
                self.set_header(header, header_value)

        # Set user's headers
        for header, header_value in params.get('headers', {}).items():
            self.set_header(header, header_value)

        content = response.body
        if content and response.code == OK:
            content = yield gramex.service.threadpool.submit(self.transforms, content=content)
        if not isinstance(content, (six.binary_type, six.text_type)):
            content = json.dumps(content, ensure_ascii=True, separators=(',', ':'))
        self.write(content)

    def transforms(self, content):
        result = json.loads(content.decode('utf-8'))
        for transform in self.transform:
            for value in transform(result):
                result = value
        return result

    @tornado.gen.coroutine
    def get(self, path):
        if self.get_argument('oauth_token', None):
            info = yield self.get_authenticated_user()
            info['access_token'].update({
                'consumer_key': self.conf.kwargs['consumer_key'],
                'consumer_secret': self.conf.kwargs['consumer_secret'],
                'access_token': info['access_token']['key'],
                'access_token_secret': info['access_token']['secret']})
            # Store the information in the session, for now.
            # Later, gramex.yaml can define where to store it Perhaps as a function
            self.session['twitter_info'] = info['access_token']
            self.redirect_next()
        else:
            self.save_redirect_page()
            yield self.authorize_redirect()

    def _oauth_consumer_token(self):
        return dict(key=self.conf.kwargs['consumer_key'],
                    secret=self.conf.kwargs['consumer_secret'])<|MERGE_RESOLUTION|>--- conflicted
+++ resolved
@@ -4,13 +4,9 @@
 import tornado.gen
 from oauthlib import oauth1
 from orderedattrdict import AttrDict
-<<<<<<< HEAD
 from six.moves.http_client import OK, NOT_FOUND
 from tornado.web import HTTPError
 from tornado.auth import TwitterMixin
-=======
-from gramex.transforms import build_transform
->>>>>>> 65778732
 from tornado.httpclient import AsyncHTTPClient
 from tornado.httputil import url_concat, responses
 from gramex.transforms import build_transform
